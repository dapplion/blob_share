//! Data intent is a request from the user to get data bundled on a blob.
//!
//! # Cost
//!
//! Data intents have a max specified cost by the user. Data intents not included in blocks are
//! charged at their max cost. After block inclusion, they are charged at the cost of that block's
//! gas parameters.
//!
//! # Canonical storage
//!
//! There are two canonical sources of data for a blob share instance:
//! - Blockchain state of the target network (e.g. Ethereum mainnet)
//! - MySQL DB holding pending data (non-included data intents, non-included blob transactions)
//!
//! Data intents are stored in the data_intents table. A blob share instance may pack a number of
//! data intent items not yet included into a blob transaction. If the blob transaction is latter
//! dropped due to underpriced gas, those data intents may be reverted to pending.
//!
//! Underpriced data intents will remain in the internal blob share pool consuming user balance. A
//! user can cancel data intents by ID at any point.
//!
//! TODO: consider evicting underpriced data intents after some time.
//!
//! # Cache
//!
//! A blob share instance must run the packing algorithm against all pending data intent summaries.
//! Quering the DB on each packing iteration may become a bottleneck. Thus keep a local in-memory
//! cache of data intent summaries. Before each packing run check if there are new records after
//! the last fetched timestamp.
//!

use chrono::{DateTime, Utc};
use ethers::types::{Address, TxHash};
use eyre::{bail, eyre, Context, Result};
use futures::StreamExt;
use num_traits::cast::FromPrimitive;
use serde::{Deserialize, Serialize};
use serde_utils::hex_vec;
use sqlx::{types::BigDecimal, FromRow, MySql, MySqlPool, QueryBuilder};
use std::{cmp, collections::HashMap};
use uuid::Uuid;

<<<<<<< HEAD
use crate::{
    data_intent::{data_intent_max_cost, BlobGasPrice, DataIntentId},
    utils::{address_from_vec, option_hex_vec, txhash_from_vec},
    DataIntent,
};
=======
use crate::{data_intent::DataIntentId, metrics, DataIntent};
>>>>>>> 885f18df

#[derive(Default)]
pub struct DataIntentTracker {
    // DateTime default = NaiveDateTime default = timestamp(0)
    last_sync_table_data_intents: DateTime<Utc>,
    pending_intents: HashMap<DataIntentId, DataIntentItem>,
    included_intents: HashMap<TxHash, Vec<DataIntentId>>,
}

#[derive(Clone)]
pub enum DataIntentItem {
    Pending(DataIntentSummary),
    Included(DataIntentSummary, TxHash),
}

// TODO: Need to prune all items once included for long enough
impl DataIntentTracker {
<<<<<<< HEAD
    pub async fn sync_with_db(&mut self, db_pool: &MySqlPool) -> Result<()> {
        let from = self.last_sync_table_data_intents;
        let to: DateTime<Utc> = Utc::now();

        let mut stream = sqlx::query(
            r#"
SELECT id, eth_address, data_len, data_hash, max_blob_gas_price, data_hash_signature, inclusion_tx_hash, updated_at
FROM data_intents
WHERE updated_at BETWEEN ? AND ?
ORDER BY updated_at ASC
        "#,
        )
        .bind(from)
        .bind(to)
        .fetch(db_pool);

        while let Some(row) = stream.next().await {
            let data_intent = DataIntentDbRowSummary::from_row(&row?)?;

            let updated_at = data_intent.updated_at;
            self.pending_intents
                .insert(data_intent.id, data_intent.try_into()?);
            self.last_sync_table_data_intents =
                cmp::max(self.last_sync_table_data_intents, updated_at);
        }

        Ok(())
=======
    pub fn collect_metrics(&self) {
        metrics::PENDING_INTENTS_CACHE.set(self.pending_intents.len() as f64);
        metrics::INCLUDED_INTENTS_CACHE.set(self.included_intents.len() as f64);
>>>>>>> 885f18df
    }

    /// Returns the total sum of pending itents cost from `from`.
    pub fn pending_intents_total_cost(&self, from: &Address) -> u128 {
        self.pending_intents
            .values()
            .map(|item| match item {
                DataIntentItem::Pending(data_intent) => {
                    if &data_intent.from == from {
                        data_intent_max_cost(data_intent.data_len, data_intent.max_blob_gas_price)
                    } else {
                        0
                    }
                }
                DataIntentItem::Included(_, _) => 0,
            })
            .sum()
    }

    pub fn get_all_pending(&self) -> Vec<DataIntentSummary> {
        self.pending_intents
            .values()
            // TODO: Do not clone here, the sum of all DataIntents can be big
            .filter_map(|item| match item {
                DataIntentItem::Pending(data_intent) => Some(data_intent.clone()),
                DataIntentItem::Included(_, _) => None,
            })
            .collect()
    }

    pub fn revert_item_to_pending(&mut self, tx_hash: TxHash) -> Result<()> {
        let ids = self
            .included_intents
            .remove(&tx_hash)
            .ok_or_else(|| eyre!("items not known for tx_hash {}", tx_hash))?;

        for id in ids {
            match self.pending_intents.remove(&id) {
                None => bail!("pending intent removed while moving into pending {}", id),
                // TODO: Should check that the transaction is consistent?
                Some(DataIntentItem::Included(data_intent, _))
                | Some(DataIntentItem::Pending(data_intent)) => self
                    .pending_intents
                    .insert(id, DataIntentItem::Pending(data_intent)),
            };
        }
        Ok(())
    }

    /// Drops all intents associated with transaction. Does not error if items not found
    pub fn finalize_tx(&mut self, tx_hash: TxHash) {
        if let Some(ids) = self.included_intents.remove(&tx_hash) {
            for id in ids {
                self.pending_intents.remove(&id);
            }
        }
    }
}

#[derive(Debug, FromRow, Serialize, Deserialize)]
pub struct DataIntentDbRowFull {
    pub id: Uuid,
    #[serde(with = "hex_vec")]
    pub eth_address: Vec<u8>, // BINARY(20)
    #[serde(with = "hex_vec")]
    pub data: Vec<u8>, // MEDIUMBLOB
    pub data_len: u32, // INT
    #[serde(with = "hex_vec")]
    pub data_hash: Vec<u8>, // BINARY(32)
    pub max_blob_gas_price: u64, // BIGINT
    #[serde(with = "option_hex_vec")]
    pub data_hash_signature: Option<Vec<u8>>, // BINARY(65), Optional
    #[serde(with = "option_hex_vec")]
    pub inclusion_tx_hash: Option<Vec<u8>>, // BINARY(32), Optional
    pub updated_at: DateTime<Utc>, // TIMESTAMP(3)
}

#[derive(Debug, FromRow, Serialize)]
pub struct DataIntentDbRowSummary {
    pub id: Uuid,
    pub eth_address: Vec<u8>,                 // BINARY(20)
    pub data_len: u32,                        // INT
    pub data_hash: Vec<u8>,                   // BINARY(32)
    pub max_blob_gas_price: u64,              // BIGINT
    pub data_hash_signature: Option<Vec<u8>>, // BINARY(65), Optional
    pub inclusion_tx_hash: Option<Vec<u8>>,   // BINARY(32), Optional
    pub updated_at: DateTime<Utc>,            // TIMESTAMP(3)
}

pub(crate) async fn fetch_data_intent_db_full(
    db_pool: &MySqlPool,
    id: &Uuid,
) -> Result<DataIntentDbRowFull> {
    let data_intent = sqlx::query_as::<_, DataIntentDbRowFull>(
        r#"
SELECT id, eth_address, data, data_len, data_hash, max_blob_gas_price, data_hash_signature, inclusion_tx_hash, updated_at
FROM data_intents
WHERE id = ?
        "#)
        .bind(id)
        .fetch_one(db_pool)
        .await?;

    Ok(data_intent)
}

pub(crate) async fn fetch_many_data_intent_db_full(
    db_pool: &MySqlPool,
    ids: &[Uuid],
) -> Result<Vec<DataIntentDbRowFull>> {
    let mut query_builder: QueryBuilder<MySql> = QueryBuilder::new(
        r#"
SELECT id, eth_address, data, data_len, data_hash, max_blob_gas_price, data_hash_signature, inclusion_tx_hash, updated_at
FROM data_intents
WHERE id in
    "#,
    );

    // TODO: limit the amount of ids to not reach a limit
    // TODO: try to use different API than `.push_tuples` since you only query by id
    query_builder.push_tuples(ids.iter(), |mut b, id| {
        b.push_bind(id);
    });

    let rows = query_builder.build().fetch_all(db_pool).await?;

    rows.iter()
        .map(|row| DataIntentDbRowFull::from_row(row).wrap_err("error decoding data_intent DB row"))
        .collect::<Result<Vec<_>>>()
}

pub(crate) async fn fetch_data_intent_db_summary(
    db_pool: &MySqlPool,
    id: &Uuid,
) -> Result<Option<DataIntentDbRowSummary>> {
    let data_intent = sqlx::query_as::<_, DataIntentDbRowSummary>(
        r#"
SELECT id, eth_address, data_len, data_hash, max_blob_gas_price, data_hash_signature, inclusion_tx_hash, updated_at
FROM data_intents
WHERE id = ?
        "#)
        .bind(id)
        .fetch_optional(db_pool)
        .await?;

    Ok(data_intent)
}

/// Store data intent to SQL DB
pub(crate) async fn store_data_intent<'c>(
    db_tx: &mut sqlx::Transaction<'c, sqlx::MySql>,
    data_intent: DataIntent,
) -> Result<DataIntentId> {
    let id = Uuid::new_v4();
    let eth_address = data_intent.from().to_fixed_bytes().to_vec();
    let data = data_intent.data();
    let data_len = data.len() as u32;
    let data_hash = data_intent.data_hash().to_vec();
    let max_blob_gas_price = BigDecimal::from_u64(data_intent.max_blob_gas_price());
    let data_hash_signature = data_intent.data_hash_signature().map(|sig| sig.to_vec());

    // Persist data request
    sqlx::query!(
            r#"
INSERT INTO data_intents (id, eth_address, data, data_len, data_hash, max_blob_gas_price, data_hash_signature)
VALUES (?, ?, ?, ?, ?, ?, ?)
            "#,
            id,
            eth_address,
            data,
            data_len,
            data_hash,
            max_blob_gas_price,
            data_hash_signature
        )
        .execute(&mut **db_tx)
        .await?;

    // TODO: Prevent inserting duplicates

    //        match self.pending_intents.get(&id) {
    //            None => {}                          // Ok insert
    //            // TODO: Handle bumping the registered max price
    //            Some(DataIntentItem::Pending(_)) | Some(DataIntentItem::Included(_, _)) => {
    //                bail!("data intent {id} already known")
    //            }
    //        };

    Ok(id)
}

pub(crate) async fn update_inclusion_tx_hashes(
    db_pool: &MySqlPool,
    ids: &[Uuid],
    new_inclusion_tx_hash: TxHash,
) -> Result<()> {
    let mut tx = db_pool.begin().await?;

    #[derive(Debug, FromRow, Serialize)]
    struct Row {
        id: Uuid,
        inclusion_tx_hash: Option<Vec<u8>>,
    }

    // Bulk fetch all rows
    let mut query_builder: QueryBuilder<MySql> = QueryBuilder::new(
        r#"
SELECT id, inclusion_tx_hash
FROM data_intents
WHERE id IN
    "#,
    );

    // TODO: limit the amount of ids to not reach a limit
    // TODO: try to use different API than `.push_tuples` since you only query by id
    query_builder.push_tuples(ids.iter(), |mut b, id| {
        b.push_bind(id);
    });

    let rows = query_builder.build().fetch_all(&mut *tx).await?;

    // Filter IDs where inclusion_tx_hash is not set
    for row in rows {
        let row = Row::from_row(&row)?;
        if let Some(tx_hash) = row.inclusion_tx_hash {
            bail!(
                "data_intent {} is already included in a tx {}",
                row.id,
                hex::encode(tx_hash)
            );
        }
    }

    // Batch update the filtered IDs
    let new_inclusion_tx_hash = new_inclusion_tx_hash.to_fixed_bytes().to_vec();
    for id in ids {
        sqlx::query("UPDATE data_intents SET inclusion_tx_hash = ? WHERE id = ?")
            .bind(&new_inclusion_tx_hash)
            .bind(&id)
            .execute(&mut *tx)
            .await?;
    }

    // Commit transaction
    tx.commit().await?;

    Ok(())
}

#[derive(Serialize, Deserialize, Clone, Debug)]
pub struct DataIntentSummary {
    pub id: DataIntentId,
    pub from: Address,
    #[serde(with = "hex_vec")]
    pub data_hash: Vec<u8>,
    pub data_len: usize,
    pub max_blob_gas_price: BlobGasPrice,
    pub updated_at: DateTime<Utc>,
}

impl TryFrom<DataIntentDbRowSummary> for DataIntentSummary {
    type Error = eyre::Report;

    fn try_from(value: DataIntentDbRowSummary) -> Result<Self, Self::Error> {
        Ok(DataIntentSummary {
            id: value.id,
            from: address_from_vec(value.eth_address)?,
            data_hash: value.data_hash,
            data_len: value.data_len.try_into()?,
            max_blob_gas_price: value.max_blob_gas_price.try_into()?,
            updated_at: value.updated_at,
        })
    }
}

impl TryFrom<DataIntentDbRowSummary> for DataIntentItem {
    type Error = eyre::Report;

    fn try_from(value: DataIntentDbRowSummary) -> std::result::Result<Self, Self::Error> {
        Ok(match value.inclusion_tx_hash.clone() {
            None => DataIntentItem::Pending(value.try_into()?),
            Some(tx_hash) => DataIntentItem::Included(value.try_into()?, txhash_from_vec(tx_hash)?),
        })
    }
}

#[cfg(test)]
mod tests {
    use std::str::FromStr;

    use chrono::DateTime;
    use uuid::Uuid;

    use super::DataIntentDbRowFull;

    #[test]
    fn serde_data_intent_db_row_full() {
        let item = DataIntentDbRowFull {
            id: Uuid::from_str("1bcb4515-8c91-456c-a87d-7c4f5f3f0d9e").unwrap(),
            eth_address: vec![0xaa; 20],
            data: vec![0xbb; 10],
            data_len: 10,
            data_hash: vec![0xcc; 32],
            data_hash_signature: None,
            max_blob_gas_price: 100000000,
            inclusion_tx_hash: Some(vec![0xee; 32]),
            updated_at: DateTime::from_str("2023-01-01T12:12:12.202889Z").unwrap(),
        };

        let expected_item_str = "{\"id\":\"1bcb4515-8c91-456c-a87d-7c4f5f3f0d9e\",\"eth_address\":\"0xaaaaaaaaaaaaaaaaaaaaaaaaaaaaaaaaaaaaaaaa\",\"data\":\"0xbbbbbbbbbbbbbbbbbbbb\",\"data_len\":10,\"data_hash\":\"0xcccccccccccccccccccccccccccccccccccccccccccccccccccccccccccccccc\",\"max_blob_gas_price\":100000000,\"data_hash_signature\":null,\"inclusion_tx_hash\":\"0xeeeeeeeeeeeeeeeeeeeeeeeeeeeeeeeeeeeeeeeeeeeeeeeeeeeeeeeeeeeeeeee\",\"updated_at\":\"2023-01-01T12:12:12.202889Z\"}";

        assert_eq!(serde_json::to_string(&item).unwrap(), expected_item_str);
        let item_recv: DataIntentDbRowFull = serde_json::from_str(expected_item_str).unwrap();
        // test eq of dedicated serde fiels with Option<Vec<u8>>
        assert_eq!(item_recv.data_hash_signature, item.data_hash_signature);
        assert_eq!(item_recv.inclusion_tx_hash, item.inclusion_tx_hash);
    }
}<|MERGE_RESOLUTION|>--- conflicted
+++ resolved
@@ -40,15 +40,12 @@
 use std::{cmp, collections::HashMap};
 use uuid::Uuid;
 
-<<<<<<< HEAD
 use crate::{
     data_intent::{data_intent_max_cost, BlobGasPrice, DataIntentId},
+    metrics,
     utils::{address_from_vec, option_hex_vec, txhash_from_vec},
     DataIntent,
 };
-=======
-use crate::{data_intent::DataIntentId, metrics, DataIntent};
->>>>>>> 885f18df
 
 #[derive(Default)]
 pub struct DataIntentTracker {
@@ -66,7 +63,11 @@
 
 // TODO: Need to prune all items once included for long enough
 impl DataIntentTracker {
-<<<<<<< HEAD
+    pub fn collect_metrics(&self) {
+        metrics::PENDING_INTENTS_CACHE.set(self.pending_intents.len() as f64);
+        metrics::INCLUDED_INTENTS_CACHE.set(self.included_intents.len() as f64);
+    }
+
     pub async fn sync_with_db(&mut self, db_pool: &MySqlPool) -> Result<()> {
         let from = self.last_sync_table_data_intents;
         let to: DateTime<Utc> = Utc::now();
@@ -94,11 +95,6 @@
         }
 
         Ok(())
-=======
-    pub fn collect_metrics(&self) {
-        metrics::PENDING_INTENTS_CACHE.set(self.pending_intents.len() as f64);
-        metrics::INCLUDED_INTENTS_CACHE.set(self.included_intents.len() as f64);
->>>>>>> 885f18df
     }
 
     /// Returns the total sum of pending itents cost from `from`.
